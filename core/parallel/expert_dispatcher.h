// Copyright (c) TorchMoE.
// SPDX-License-Identifier: Apache-2.0

// TorchMoE Team

#pragma once

#include <torch/extension.h>
#include <cstdint>
#include <functional>
#include <memory>
#include <thread>
#include <unordered_map>
#include <vector>

#include "base/noncopyable.h"
#include "base/thread.h"
#include "expert_module.h"

enum MUTEX_TYPE {
  INPUT_MUTEX = 0,
  OUTPUT_MUTEX = 1,
  EXEC_MUTEX = 2,
  PENDING_MUTEX = 3
};

class ExpertDispatcher : public base::noncopyable {
 public:
  typedef struct {
    int layer_idx = -1;
    int expert_idx = -1;
    int gpu_id = -1;
    bool remote = false;
  } CallArgs;
  typedef struct {
    torch::Tensor hidden_states =
        torch::empty({0});  // shallow copy, real tensor in python code
    ExpertNodePtr expert_node = nullptr;
    int out_gpu_id = -1;
    torch::ScalarType out_dtype = torch::kFloat32;
    bool evict = false;
    bool hit = false;
  } ExecArgs;
  typedef std::tuple<torch::Tensor, int, int, int> CallResult;

 public:
  explicit ExpertDispatcher(int num_experts, int num_layers, int dtype,
                            int expert_type);
  ~ExpertDispatcher() {
    main_thread_stop_flag_.store(true);
    for (auto& thread : threads_) {
<<<<<<< HEAD
      thread->join();
=======
      thread.join();
>>>>>>> ee45093e
    }

    for (auto& stream : fetch_streams_) {
      cudaStreamDestroy(stream);
    }
    for (auto& stream : exec_streams_) {
      cudaStreamDestroy(stream);
    }
    for (auto& stream : out_streams_) {
      cudaStreamDestroy(stream);
    }
  }

  void SetInputs(const torch::Tensor& hidden_states,
                 const torch::Tensor& router_mask) {
    hidden_states_ = hidden_states.clone();
    router_mask_ = router_mask.clone();
  }

  void EnqueueExpert(int layer_idx, int expert_idx, int gpu_id = -1,
                     bool remote = false);

  void RegisterExpert(int layer_idx, int expert_idx,
                      const std::vector<std::uint32_t>& tensor_ids);
  void ClearExpertCacheCounts();
  void SetExpectedQueue(int expected_pending = 0) {
    pending_.store(expected_pending);
  }

  std::vector<CallResult> WaitExpert() { return Wait(); }
  void SetNode(int layer_idx, int expert_idx, const NodePtr& node) {
    experts_[expert_idx][layer_idx]->node = node;
  }

 private:
<<<<<<< HEAD
  void Enqueue(CallArgs& args);
=======
  void Enqueue(const CallArgs& args);
>>>>>>> ee45093e
  std::vector<CallResult> Wait();
  void Start() { start_ = true; }

  void GPUFetchFunc(int gpu_id);
  void GPUExecFunc(int gpu_id);

  // void GPUThreadFunc(int gpu_id);

  void OutputFunc(ExecArgs args, torch::Tensor output, int gpu_id);

 private:
<<<<<<< HEAD
  std::vector<std::unique_ptr<base::Thread>> threads_;
=======
  std::vector<std::thread> threads_;
>>>>>>> ee45093e
  std::mutex mutex_;
  std::vector<std::deque<CallArgs>> input_queue_;
  std::vector<std::deque<ExecArgs>> exec_queue_;
  std::vector<CallResult> output_queue_;
  std::vector<std::vector<ExpertNodePtr>> experts_;
  std::atomic<size_t> num_enqueued_;
  bool start_;
  int expert_type_;
  std::atomic<bool> main_thread_stop_flag_;

  std::atomic<size_t> pending_;

  // std::vector<std::mutex> mutexes_;
  // std::vector<std::condition_variable> cvs_;

  std::mutex pending_mutex_;
  std::condition_variable pending_cv_;

  std::vector<std::mutex> input_mutex_;
  std::vector<std::mutex> exec_mutex_;
  std::vector<std::condition_variable> input_cv_;
  std::vector<std::condition_variable> exec_cv_;
  
  std::mutex output_mutex_;
  // std::mutex exec_mutex_;
  std::mutex gpu_overload_mutex_;

  std::vector<cudaStream_t> fetch_streams_;
  std::vector<cudaStream_t> exec_streams_;
  std::vector<cudaStream_t> out_streams_;

  std::vector<bool> gpu_overload_;

  torch::Tensor hidden_states_;
  torch::Tensor router_mask_;

  std::vector<int64_t> cache_sizes_;

  int cache_capacity_ = 0;
};<|MERGE_RESOLUTION|>--- conflicted
+++ resolved
@@ -49,11 +49,7 @@
   ~ExpertDispatcher() {
     main_thread_stop_flag_.store(true);
     for (auto& thread : threads_) {
-<<<<<<< HEAD
       thread->join();
-=======
-      thread.join();
->>>>>>> ee45093e
     }
 
     for (auto& stream : fetch_streams_) {
@@ -89,11 +85,7 @@
   }
 
  private:
-<<<<<<< HEAD
   void Enqueue(CallArgs& args);
-=======
-  void Enqueue(const CallArgs& args);
->>>>>>> ee45093e
   std::vector<CallResult> Wait();
   void Start() { start_ = true; }
 
@@ -105,11 +97,7 @@
   void OutputFunc(ExecArgs args, torch::Tensor output, int gpu_id);
 
  private:
-<<<<<<< HEAD
   std::vector<std::unique_ptr<base::Thread>> threads_;
-=======
-  std::vector<std::thread> threads_;
->>>>>>> ee45093e
   std::mutex mutex_;
   std::vector<std::deque<CallArgs>> input_queue_;
   std::vector<std::deque<ExecArgs>> exec_queue_;
@@ -132,7 +120,7 @@
   std::vector<std::mutex> exec_mutex_;
   std::vector<std::condition_variable> input_cv_;
   std::vector<std::condition_variable> exec_cv_;
-  
+
   std::mutex output_mutex_;
   // std::mutex exec_mutex_;
   std::mutex gpu_overload_mutex_;
