--- conflicted
+++ resolved
@@ -48,19 +48,12 @@
 
 model_name = args.model_name_or_path.split("/")[-1]
 
-<<<<<<< HEAD
-if "grok" in model_name:
-    tokenizer = LlamaTokenizerFast.from_pretrained("Xenova/grok-1-tokenizer", trust_remote_code=True)
-else:
-    tokenizer = AutoTokenizer.from_pretrained(args.model_name_or_path, trust_remote_code=True)
-=======
 tokenizer = None
 if "arctic" in args.model_name_or_path.lower():
     tokenizer = ArcticTokenizer.from_pretrained(args.model_name_or_path)
 else:
     tokenizer = AutoTokenizer.from_pretrained(args.model_name_or_path)
 streamer = TextStreamer(tokenizer)
->>>>>>> 2e3e5ae3
 
 dataset_name = "tasksource/bigbench"
 names = datasets.get_dataset_config_names(dataset_name)
@@ -90,13 +83,8 @@
     custom_kwargs = {"forced_bos_token_id": 256057} # translate to French
 elif "mixtral" in args.model_name_or_path.lower():
     custom_kwargs = {"pad_token_id": tokenizer.eos_token_id}
-<<<<<<< HEAD
-elif "grok" in args.model_name_or_path.lower():
-    custom_kwargs = {}
-=======
 elif "arctic" in args.model_name_or_path.lower():
     custom_kwargs = {"pad_token_id": tokenizer.eos_token_id}
->>>>>>> 2e3e5ae3
 else:
     raise ValueError(f"Model {args.model_name_or_path} not supported")
 
