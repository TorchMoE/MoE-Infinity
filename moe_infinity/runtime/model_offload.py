# Copyright (c) TorchMoE.
# SPDX-License-Identifier: Apache-2.0

# TorchMoE Team

import gc
import os
import numpy as np
import math
import torch.distributed as dist
from torch.distributed import rpc

import torch
import functools
import json

from tqdm import tqdm

import moe_infinity.modeling_grok
from moe_infinity.ops.op_builder.prefetch import PrefetchBuilder
from moe_infinity.models import (
    SyncSwitchTransformersSparseMLP,
    SyncNllbMoeSparseMLP,
    SyncMixtralSparseMoeBlock,
    SyncGrokMoeBlock,
    SyncArcticMoeBlock,
    ArcticConfig,
)
from moe_infinity.utils import ArcherConfig
from moe_infinity.utils.arguments import copy_args_to_device, copy_kwargs_to_device

from moe_infinity.memory import ExpertPrefetcher
import moe_infinity
from moe_infinity.utils import (
    parse_moe_param,
    parse_expert_id,
    parse_expert_dtype,
)
from moe_infinity.common import parse_expert_type
from moe_infinity.memory import ExpertTracer, ExpertPredictor, ExpertCache

from typing import Dict, Type, Union
from transformers import (
    AutoConfig,
)
from transformers.modeling_utils import PreTrainedModel, PretrainedConfig
import transformers
from typing import Callable

from safetensors import safe_open

import re

use_jit = False
try:
    import moe_infinity.ops.prefetch.prefetch_op as prefetch_op
except ImportError:
    print(f"Do not detect pre-installed ops, use JIT mode")
    use_jit = True


# class ArcherException(Exception):
#     pass


class OffloadEngine(object):
    param_id = 0
    request_id = 0
    # request_id_flag = False
    config = {}

    def __init__(self, capacity, config: PretrainedConfig):

        self.offload_exemption = set()
        self.expert_modules = []

        self.model_create_counter = None

        self.ckpt_files = []

        self.expert_tracer = ExpertTracer(capacity, config)
        self.expert_predictor = ExpertPredictor(config)
        self.expert_predictor.add_tracer(self.expert_tracer)

        # self.expert_cache = ExpertCache(config)
        self.config = config

        self.quant_method = None

    # def init_trace(self, trace_path: str):

    def init(
        self, cls: Type[PreTrainedModel], ar_config: Union[str, Dict, ArcherConfig]
    ):

        self.cls = cls
        self.name_id_map = {}
        self.tensor_id_map = {}
        self.registered_tensors = set()
        self.forward_hooks = []
        self.backward_hooks = []

        self.offload_set = set()

        if isinstance(ar_config, str):
            _archer_config = ArcherConfig.load_from_file(ar_config)
        elif isinstance(ar_config, dict):
            _archer_config = ArcherConfig.load_from_json(ar_config)
        elif isinstance(ar_config, ArcherConfig):
            _archer_config = ar_config
        else:
            raise ValueError(
                "ArcherConfig is not provided. Please provide a path to a config file or a dict."
            )

        # TODO: get trace from trace_path

        self.checkpoint = _archer_config.offload_path

        os.makedirs(self.checkpoint, exist_ok=True)

        # print("Waiting for distributed init ...")

        # local_rank = int(os.getenv('RANK', '0'))
        # world_size = int(os.getenv("WORLD_SIZE", '1'))

        # master_addr = os.getenv('MASTER_ADDR', 'localhost')
        # master_port = os.getenv('MASTER_PORT', '6000')

        # dist.init_process_group(
        #     backend="nccl",
        #     # _transports=["uv"], # https://discuss.pytorch.org/t/rpc-behavior-difference-between-pytorch-1-7-0-vs-1-9-0/124772/5
        #     rank=local_rank,
        #     world_size=world_size,
        #     group_name="moe-infinity",
        #     init_method= f"tcp://{master_addr}:{master_port}",
        # )
        # rpc.init_rpc(name=f"worker_{local_rank}",
        #              rank=local_rank,
        #              world_size=world_size)
        # print("Distributed init done")

        self.prefetch_lib = PrefetchBuilder().load() if use_jit else prefetch_op
        self.archer_engine = self.prefetch_lib.prefetch_handle(
            self.checkpoint, _archer_config.device_memory_ratio
        )

        self.archer_config = _archer_config
        if _archer_config.trace_path is not None:
            self.expert_tracer.load_trace(_archer_config.trace_path)

        # # truncate self.perfect_cache_file
        # if (
        #     os.path.exists(_archer_config.perfect_cache_file)
        #     and _archer_config.save_cache
        # ):
        #     os.remove(_archer_config.perfect_cache_file)

        # self.expert_executor = DistributedExpertExecutor(archer_config=_archer_config)
        # self.expert_prefetcher = ExpertPrefetcher(self.config)
        # self.device_map_manager = DeviceMapManager(archer_config=_archer_config)

        # self.expert_executor.set_device_map_manager(self.device_map_manager)
        # self.expert_prefetcher.set_device_map_manager(self.device_map_manager)
        # self.expert_prefetcher.set_archer_engine(self.archer_engine)

        return self

    def __enter__(self):

        def do_nothing_decorator(orig_func: Callable) -> Callable:

            @functools.wraps(orig_func)
            def do_nothing(*args, **kwargs):
                pass

            return do_nothing

        def post_init_decorator(orig_post_init: Callable) -> Callable:
            # FIXME: this is a hacky way to get rid of the write to weight in the post_init, need a better way to do this if we need to support model training
            @functools.wraps(orig_post_init)
            def archer_post_init(cls, *args, **kwargs):
                pass

            return archer_post_init

        def torch_index_select_decorator(orig_torch_index_select: Callable):

            @functools.wraps(orig_torch_index_select)
            def archer_torch_index_select(input, dim, index):
                return orig_torch_index_select(input, dim, index.to(input.device)).to(
                    "cuda:0"
                )

            return archer_torch_index_select

        def apply_to_model_decorator(orig_apply_to_model: Callable) -> Callable:

            @functools.wraps(orig_apply_to_model)
            def archer_apply_to_model(cls, fn):
                for name, param in cls.named_parameters(recurse=True):
                    if name not in self.name_id_map:
                        continue
                    param.data = torch.zeros(
                        1, dtype=param.dtype, device=param.device, pin_memory=True
                    )

                for name, buffer in cls.named_buffers(recurse=True):
                    if name not in self.name_id_map:
                        continue
                    buffer.data = torch.zeros(
                        1, dtype=buffer.dtype, device=buffer.device, pin_memory=True
                    )

            return archer_apply_to_model

        # def load_state_dict(checkpoint_file: Union[str, os.PathLike]):
        #     self.ckpt_files.append(checkpoint_file)
        #     raise ArcherException("Well correct with single!")

        # def load_pretrained_model_decorator(
        #         orig_load_pm: Callable) -> Callable:

        #     @functools.wraps(orig_load_pm)
        #     def archer_load_pretrained_model(cls, *args, **kwargs):
        #         self.ckpt_files.extend(args[-2])  # TODO: check this
        #         raise ArcherException("Well correct with shards!")

        #     return archer_load_pretrained_model

        def init_decorator(orig_init: Callable) -> Callable:

            @functools.wraps(orig_init)
            def archer_init(cls, config, *args, **kwargs):
                # self.config = config
                pass

            return archer_init

        # def config_decorator(orig_config: Callable) -> Callable:

        #     @functools.wraps(orig_config)
        #     def archer_config(cls, *args, **kwargs):
        #         config, model_kwargs = orig_config(*args, **kwargs)
        #         self.config = config
        #         return config, model_kwargs

        #     return archer_config

        def param_init_decorator(orig_param_init: Callable) -> Callable:

            @functools.wraps(orig_param_init)
            def archer_param_init(cls, *args, **kwargs):
                orig_param_init(cls, *args, **kwargs)

                cls.param_real_shape = {}
                for name, param in cls.named_parameters(recurse=False):
                    cls.param_real_shape[name] = param.shape
                    param.data = torch.zeros(1, dtype=param.dtype, device=param.device)
                    self.model_create_counter.update(1)

                for name, buf in cls.named_buffers(recurse=False):
                    cls.param_real_shape[name] = buf.shape
                    buf.data = torch.zeros(1, dtype=buf.dtype, device=buf.device)
                    self.model_create_counter.update(1)

            return archer_param_init
        
        def cast_classifier_decorator(orig_cast_classifier: Callable) -> Callable:

            @functools.wraps(orig_cast_classifier)
            def archer_cast_classifier(cls, *args, **kwargs):
                orig_data_ptr = cls.classifier.weight.data.data_ptr()
                if orig_data_ptr in self.offload_set:
                    self.offload_set.remove(cls.classifier.weight.data.data_ptr())
                    orig_cast_classifier(cls, *args, **kwargs)
                    new_data_ptr = cls.classifier.weight.data.data_ptr()
                    self.offload_set.add(cls.classifier.weight.data.data_ptr())
                    self.archer_engine.update_tensor_map(orig_data_ptr, new_data_ptr)
                else:
                    orig_cast_classifier(cls, *args, **kwargs)
                    self.offload_set.add(cls.classifier.weight.data.data_ptr())

            return archer_cast_classifier

        self.cls._old_init = self.cls.__init__
        self.cls.__init__ = init_decorator(self.cls._old_init)
        # self.cls.config_class._old_from_pretrained = (
        #     self.cls.config_class.from_pretrained)
        # self.cls.config_class.from_pretrained = classmethod(
        #     config_decorator(self.cls.config_class.from_pretrained))
        # self.cls._old_load_pretrained_model = self.cls._load_pretrained_model
        # self.cls._load_pretrained_model = classmethod(
        #     load_pretrained_model_decorator(self.cls._load_pretrained_model))
        # transformers.modeling_utils.old_load_state_dict = (
        #     transformers.modeling_utils.load_state_dict)
        # transformers.modeling_utils.load_state_dict = load_state_dict
        torch.nn.modules.module.Module._old_apply = torch.nn.modules.module.Module.apply
        torch.nn.modules.module.Module.apply = apply_to_model_decorator(
            torch.nn.modules.module.Module._old_apply
        )

        torch._old_index_select = torch.index_select
        torch.index_select = torch_index_select_decorator(torch._old_index_select)
        torch.Tensor._old_index_select = torch.Tensor.index_select
        torch.Tensor.index_select = torch_index_select_decorator(
            torch.Tensor._old_index_select
        )

        self.cls._old_post_init = self.cls.post_init
        self.cls.post_init = post_init_decorator(self.cls._old_post_init)
        PreTrainedModel._old_post_init = PreTrainedModel.post_init
        PreTrainedModel.post_init = post_init_decorator(PreTrainedModel._old_post_init)

        # for all the modules in torch.nn, add post_init method
        # assert False, torch.nn.modules.__dict__
        for name, module in torch.nn.modules.__dict__.items():
            if not isinstance(module, type):
                continue
            if not issubclass(module, torch.nn.modules.module.Module):
                continue
            if name in [
                "Module",
                "Sequential",
                "ModuleDict",
                "ModuleList",
                "ParameterList",
                "ParameterDict",
            ]:
                continue
            module._old_init = module.__init__
            module.__init__ = param_init_decorator(module.__init__)

            if hasattr(module, "reset_parameters"):
                module._old_reset_parameters = module.reset_parameters
                module.reset_parameters = do_nothing_decorator(module.reset_parameters)
    
        transformers.models.switch_transformers.modeling_switch_transformers.SwitchTransformersTop1Router._old_cast_classifier =  transformers.models.switch_transformers.modeling_switch_transformers.SwitchTransformersTop1Router._cast_classifier
        transformers.models.switch_transformers.modeling_switch_transformers.SwitchTransformersTop1Router._cast_classifier =  cast_classifier_decorator(transformers.models.switch_transformers.modeling_switch_transformers.SwitchTransformersTop1Router._cast_classifier)  

        transformers.models.switch_transformers.modeling_switch_transformers._old_sparse_mlp = (
            transformers.models.switch_transformers.modeling_switch_transformers.SwitchTransformersSparseMLP
        )
        transformers.models.switch_transformers.modeling_switch_transformers.SwitchTransformersSparseMLP = (
            SyncSwitchTransformersSparseMLP
        )
        transformers.models.nllb_moe.modeling_nllb_moe._old_sparse_mlp = (
            transformers.models.nllb_moe.modeling_nllb_moe.NllbMoeSparseMLP
        )
        transformers.models.nllb_moe.modeling_nllb_moe.NllbMoeSparseMLP = (
            SyncNllbMoeSparseMLP
        )
        transformers.models.mixtral.modeling_mixtral._old_sparse_mlp = (
            transformers.models.mixtral.modeling_mixtral.MixtralSparseMoeBlock
        )
        transformers.models.mixtral.modeling_mixtral.MixtralSparseMoeBlock = (
            SyncMixtralSparseMoeBlock
        )
        moe_infinity.models.modeling_grok.modeling_grok1._old_sparse_mlp = moe_infinity.models.modeling_grok.MoeBlock
        moe_infinity.models.modeling_grok.modeling_grok1.MoeBlock = SyncGrokMoeBlock
        
        moe_infinity.models.modeling_arctic._old_sparse_mlp = moe_infinity.models.modeling_arctic.ArcticMoE
        moe_infinity.models.modeling_arctic.modeling_arctic.ArcticMoE = SyncArcticMoeBlock
        

        def from_pretrained_decorator(orig_from_pretrained: Callable) -> Callable:

            @functools.wraps(orig_from_pretrained)
            def archer_from_pretrained(cls, *args, **kwargs):
                # print("Creating model from scratch ...")

                name_id_map_file = os.path.join(self.checkpoint, "name_id_map.json")

                model_name = args[0]
                # if "arctic" in model_name:
                #     self.config = ArcticConfig.from_pretrained(*args, **kwargs)
                # else:
                #     self.config = AutoConfig.from_pretrained(*args, **kwargs)
                self.num_layers, self.num_experts, self.num_encoder_layers = (
                    parse_moe_param(self.config)
                )
                self.dtype = parse_expert_dtype(self.config)

                self.dtype_cls = self.config.torch_dtype

                if (
                    not self.archer_engine.is_tensor_index_initialized()
                    or not os.path.exists(name_id_map_file)
                ):
                    print("Creating model from scratch ...", flush=True)

                    self.cls.__init__ = self.cls._old_init

                    empty_state_dict = {}
                    self.name_id_map = {}
                    for ckpt in tqdm(
                        self.ckpt_files, desc="Loading checkpoint files", smoothing=0
                    ):
                        state_dict = {}
                        if "safetensors" in ckpt:
                            with safe_open(ckpt, framework="pt", device="cpu") as f:
                                for k in f.keys():
                                    state_dict[k] = f.get_tensor(k)
                        else:
                            state_dict = torch.load(ckpt)

                        # convert all tensors in state_dict to self.dtype
                        for k, v in state_dict.items():
                            state_dict[k] = v.to(self.dtype).to("cpu")

                        self._offload_state_dict(state_dict, empty_state_dict)

                        # print("Loading ckpt file", ckpt, flush=True)

                        del state_dict
                        gc.collect()
                        torch.cuda.empty_cache()

                    with open(name_id_map_file, "w") as f:
                        json.dump(self.name_id_map, f)
                else:
                    print("Loading model from offload_path ...", flush=True)
                    self.cls.__init__ = self.cls._old_init
                    # load the name_id_map
                    with open(name_id_map_file, "r") as f:
                        self.name_id_map = json.load(f)

                # print(self.name_id_map, flush=True)

                # get max tensor id from the name_id_map
                max_tensor_id = max(self.name_id_map.values())
                self.model_create_counter = tqdm(
                    total=max_tensor_id, desc="Model create"
                )

                is_flash_attn_available = kwargs.get("is_flash_attn_available", False)
                # self.archer_prefetch.n_layer, self.archer_prefetch.n_expert, n_encoder_layers = parse_moe_param(self.config)
                if self.dtype_cls is torch.bfloat16 or self.dtype_cls is torch.float16:
                    model = cls._from_config(
                        self.config,
                        torch_dtype=self.dtype_cls,
                        attn_implementation=(
                            "flash_attention_2" if is_flash_attn_available else "eager"
                        ),
                    )
                else:
                    model = cls._from_config(self.config)

                base_model_prefix = model.base_model_prefix
                # model = model.to(self.dtype).to("cpu")

                # print("Model created with dtype", self.dtype, flush=True)
                # for name, param in model.named_parameters(recurse=False):
                #     print(name, param.dtype, flush=True)

                # print(self.config, flush=True)

                if hasattr(self.config, "quantization_config"):
                    self.quant_method = self.config.quantization_config["quant_method"]
                    self.config.quantization_config["use_exllama"] = False
                    self.config.quantization_config["disable_exllama"] = True
                    # print("Quantizing model ...", self.quant_method, flush=True)
                    if self.quant_method == "gptq":
                        from optimum.gptq import GPTQQuantizer
                        # print("Quantizing model with GPTQ ...", self.config.quantization_config, flush=True)
                        optimum_quantizer = GPTQQuantizer.from_dict(
                            self.config.quantization_config
                        )

                        model = optimum_quantizer.convert_model(model)

                self.expert_prefetcher = ExpertPrefetcher(self.config)
                self.expert_prefetcher.set_archer_engine(self.archer_engine)
                self.expert_dispatcher = self.prefetch_lib.expert_dispatcher(
                    self.num_experts,
                    self.num_layers,
                    self.dtype,
                    parse_expert_type(self.config),
                )

                for name, param in model.named_parameters(recurse=True):
                    # remove base_model_prefix from self.name_id_map
                    if name.startswith(base_model_prefix):
                        name_without_prefix = name[(len(base_model_prefix) + 1) :]
                        if name_without_prefix in self.name_id_map:
                            self.name_id_map[name] = self.name_id_map[
                                name_without_prefix
                            ]
                            self.name_id_map.pop(name_without_prefix)
                    param.ar_id = self.name_id_map.get(name, None)

                # the case for NLLB MoE
                if not "lm_head.weight" in self.name_id_map:
                    print("lm_head.weight not in name_id_map, add it as embed_tokens")
                    self.name_id_map["lm_head.weight"] = 0
                    self.name_id_map["encoder.embed_tokens.weight"] = 0
                    self.name_id_map["decoder.embed_tokens.weight"] = 0

                    model.lm_head.weight.ar_id = 0
                    model.model.encoder.embed_tokens.weight.ar_id = 0
                    model.model.decoder.embed_tokens.weight.ar_id = 0

                self.expert_tensor_map = dict()
                for name, id in self.name_id_map.items():
                    layer_id, expert_id = parse_expert_id(name, self.config)
                    if expert_id is not None:
                        self.expert_tensor_map[(layer_id, expert_id)] = id

                self.expert_prefetcher.expert_tensor_map = self.expert_tensor_map

                # extracted_experts = []
                # for param_name, tensor_id in self.name_id_map.items():
                #     # extract encoder, digits from "encoder.layers.7.ffn.experts.expert_78.fc1.weight"
                #     result = re.findall(
                #         r"(encoder|decoder)\.[a-z]+\.(\d+).*expert_(\d+)",
                #         param_name)
                #     if result:
                #         layer_type, layer_id, expert_id = result[0]
                #         layer_id = int(layer_id)
                #         expert_id = int(expert_id)
                #         extracted_experts.append(
                #             (layer_type, layer_id, expert_id, tensor_id))
                # # remove duplicated experts
                # extracted_experts = list(set(extracted_experts))

                # extracted_experts = [(x[1], x[2],
                #                       x[3]) if x[0] == "encoder" else
                #                      (x[1] + 1000, x[2], x[3])
                #                      for x in extracted_experts]

                # # sort experts by first layer id, then expert id
                # extracted_experts = sorted(extracted_experts,
                #                            key=lambda x: (x[0], x[1]))
                # # transform to np.array
                # # self.archer_prefetch.extracted_experts = np.zeros(
                # #     (self.archer_prefetch.n_layer,
                # #      self.archer_prefetch.n_expert))

                # layer_idx = [x[0] for x in extracted_experts]
                # # make unique and sort
                # layer_idx = sorted(list(set(layer_idx)))

                # self.expert_executor.set_expert_dispatcher(
                #     self.expert_dispatcher
                # )

                module_idx = 0
                self.expert_layer_modules = []
                for module in model.modules():

                    if (
                        isinstance(module, SyncNllbMoeSparseMLP)
                        or isinstance(module, SyncSwitchTransformersSparseMLP)
                        or isinstance(module, SyncNllbMoeSparseMLP)
                        or isinstance(module, SyncMixtralSparseMoeBlock)
                        or isinstance(module, SyncGrokMoeBlock)
                        or isinstance(module, SyncArcticMoeBlock)
                    ):
                        # module.archer_prefetch = self.archer_prefetch
                        # module.archer_tracer = self.archer_tracer
                        module.archer_engine = self.archer_engine
                        module.archer_config = self.archer_config
                        # module.expert_dispatcher = self.expert_dispatcher
                        self.expert_modules.append(module)
                        # module.expert_executor = self.expert_executor
                        module.expert_prefetcher = self.expert_prefetcher
                        module.expert_tracer = self.expert_tracer
                        module.expert_predictor = self.expert_predictor
                        module.expert_tensor_map = self.expert_tensor_map

                        self.expert_layer_modules.append(module)

                        # module_experts = [
                        #     x for x in extracted_experts
                        #     if x[0] == layer_idx[module_idx]
                        # ]

                        # module.expert_tensor_ids = {
                        #     x[1]: x[2]
                        #     for x in module_experts
                        # }
                        # expert_tensor_ids = [
                        #     item for item in module.expert_tensor_ids.items()
                        # ]
                        # #sort by k and v
                        # expert_tensor_ids = sorted(expert_tensor_ids,
                        #                            key=lambda x: (x[0], x[1]))
                        # # self.archer_prefetch.extracted_experts[module_idx] = [
                        # #     x[1] for x in expert_tensor_ids
                        # # ]
                        module.layer_id = module_idx

                        module_idx += 1

                self.setup_archer_hooks(model)
                # print("OffloadEngine init done, rank", dist.get_rank(), flush=True)
                return model

            return archer_from_pretrained

        self.cls._old_from_pretrained = self.cls.from_pretrained
        self.cls.from_pretrained = classmethod(
            from_pretrained_decorator(self.cls.from_pretrained)
        )

        return self

    # clean up initialization hooks
    def __exit__(self, exc_type, exc_value, traceback):
        self.cls.__init__ = self.cls._old_init
        self.cls.from_pretrained = self.cls._old_from_pretrained
        torch.nn.modules.module.Module.apply = torch.nn.modules.module.Module._old_apply
        torch.index_select = torch._old_index_select
        torch.Tensor.index_select = torch.Tensor._old_index_select
        
        self.cls.post_init = self.cls._old_post_init
        PreTrainedModel.post_init = PreTrainedModel._old_post_init

        for name, module in torch.nn.modules.__dict__.items():
            if not isinstance(module, type):
                continue
            if not issubclass(module, torch.nn.modules.module.Module):
                continue
            if name in [
                "Module",
                "Sequential",
                "ModuleDict",
                "ModuleList",
                "ParameterList",
                "ParameterDict",
            ]:
                continue
            module.__init__ = module._old_init

            if hasattr(module, "reset_parameters"):
                module.reset_parameters = module._old_reset_parameters

<<<<<<< HEAD
        # transformers.models.switch_transformers.modeling_switch_transformers.SwitchTransformersSparseMLP = (
        #     transformers.models.switch_transformers.modeling_switch_transformers._old_sparse_mlp
        # )
        # transformers.models.nllb_moe.modeling_nllb_moe.NllbMoeSparseMLP = (
        #     transformers.models.nllb_moe.modeling_nllb_moe._old_sparse_mlp
        # )

=======
>>>>>>> 912abad2
    def get_topology(self, model):
        name_lst = []
        ret_dict = {}

        # print("Getting topology ...", self.name_id_map)

        # for name in model.state_dict().keys():
        for name, _ in model.named_parameters(recurse=True):
            match = re.search(r"\d+", name)
            if name not in self.name_id_map:
                print("param not in self.name_id_map", name)
                continue
            if match:
                if "expert" in name:
                    match = re.match(r"(.*experts)", name)
                    assert match, "Not correct expert name!"
                    stored_name = match.group(1)
                    components = name.split(".")
                    # Use negative indexing to get the component between the last third and second dot
                    expert_name = components[-3]
                    if stored_name in name_lst:
                        if expert_name in ret_dict[stored_name]:
                            ret_dict[stored_name][expert_name].append(
                                self.name_id_map[name]
                            )
                        else:
                            ret_dict[stored_name][expert_name] = [
                                self.name_id_map[name]
                            ]
                    else:
                        ret_dict[stored_name] = {expert_name: [self.name_id_map[name]]}
                        name_lst.append(stored_name)

                else:
                    match = re.match(r"(.*\.\d+\.)", name)
                    last_number_position = match.end() - 2
                    stored_name = name[: last_number_position + 1]

                    if stored_name in name_lst:
                        ret_dict[stored_name][0].append(self.name_id_map[name])
                    else:
                        ret_dict[stored_name] = [[self.name_id_map[name]]]
                        name_lst.append(stored_name)

            else:
                components = name.rsplit(".", 1)
                stored_name = components[0]

                if stored_name in name_lst:
                    ret_dict[stored_name][0].append(self.name_id_map[name])
                else:
                    ret_dict[stored_name] = [[self.name_id_map[name]]]
                    name_lst.append(stored_name)

        for name, _ in model.named_buffers(recurse=True):
            match = re.search(r"\d+", name)
            if name not in self.name_id_map:
                # print("buffer not in self.name_id_map", name)
                continue
            if match:
                if "expert" in name:
                    match = re.match(r"(.*experts)", name)
                    assert match, "Not correct expert name!"
                    stored_name = match.group(1)
                    components = name.split(".")
                    # Use negative indexing to get the component between the last third and second dot
                    expert_name = components[-3]
                    if stored_name in name_lst:
                        if expert_name in ret_dict[stored_name]:
                            ret_dict[stored_name][expert_name].append(
                                self.name_id_map[name]
                            )
                        else:
                            ret_dict[stored_name][expert_name] = [
                                self.name_id_map[name]
                            ]
                    else:
                        ret_dict[stored_name] = {expert_name: [self.name_id_map[name]]}
                        name_lst.append(stored_name)

                else:
                    matches = [match for match in re.finditer(r"\d", name)]
                    last_number_position = matches[-1].start() if matches else -1
                    stored_name = name[: last_number_position + 1]

                    if stored_name in name_lst:
                        ret_dict[stored_name][0].append(self.name_id_map[name])
                    else:
                        ret_dict[stored_name] = [[self.name_id_map[name]]]
                        name_lst.append(stored_name)
            else:
                components = name.rsplit(".", 1)
                stored_name = components[0]

                if stored_name in name_lst:
                    ret_dict[stored_name][0].append(self.name_id_map[name])
                else:
                    ret_dict[stored_name] = [[self.name_id_map[name]]]
                    name_lst.append(stored_name)

        for i in ret_dict.keys():
            if isinstance(ret_dict[i], dict):
                ret_dict[i] = list(ret_dict[i].values())

        topology = list(ret_dict.items())
        return topology

    def setup_archer_hooks(self, model):
        for name, param in model.named_parameters(recurse=True):
            if name not in self.name_id_map:
                continue
            self.archer_engine.register(param.data, self.name_id_map[name])
            self.offload_set.add(param.data.data_ptr())

            if "shared" in name:
                self.offload_exemption.add(param.data.data_ptr())

        for name, buffer in model.named_buffers(recurse=True):
            if name not in self.name_id_map:
                continue
            self.archer_engine.register(buffer.data, self.name_id_map[name])
            self.offload_set.add(buffer.data.data_ptr())

        topo = self.get_topology(model)
        self.archer_engine.set_topology(topo)

        @torch.no_grad()
        def _pre_forward_input_hook(module, input, kwargs, device, tensors):
            # print("pre_forward_input_hook", device, input, tensors)
            self.archer_engine.fetch_tensors(self.request_id, tensors)
            new_args = copy_args_to_device(device, input)
            new_kwargs = copy_kwargs_to_device(device, kwargs)
            return new_args, new_kwargs

        @torch.no_grad()
        def _post_forward_output_hook(module, input, output, device, tensors):
            if isinstance(output, tuple):
                new_args = copy_args_to_device(device, output)
            elif isinstance(output, dict):
                new_args = copy_kwargs_to_device(device, output)
            else:
                new_args = output.to(device)
            return new_args

        def gen_args_hook(key, input_device_index, output_device_index, tensors):

            keys = key.split(".")
            # print(keys)
            m = model
            for k in keys:
                if k.isdigit():
                    m = m[int(k)]
                else:
                    m = getattr(m, k)

            m.register_forward_pre_hook(
                functools.partial(
                    _pre_forward_input_hook, device=input_device_index, tensors=tensors
                ),
                prepend=True,
                with_kwargs=True,
            )
            if "lm_head" in key:
                m.register_forward_hook(
                    functools.partial(
                        _post_forward_output_hook, device=0, tensors=tensors
                    ),
                    prepend=False,
                )

        expert_layer_id = 0
        output_device_index = None
        for key, tensors in topo:
            # print(key, tensors)
            if "shared" in key or "lm_head" in key:
                key = key.split(".")[0]
                output_device_index = 0

            if "expert" in key:
                for expert_idx, expert_tensors in enumerate(tensors):
                    expert_key = (
                        f"{key}.expert_{expert_idx}"
                        if self.config.model_type != "mixtral" and self.config.model_type != "grok-1" and self.config.model_type != "arctic"
                        else f"{key}.{expert_idx}"
                    )
                    input_device_index = self.archer_engine.get_node_default_device(
                        expert_tensors
                    )
                    gen_args_hook(
                        expert_key,
                        input_device_index,
                        output_device_index,
                        expert_tensors,
                    )

                    self.expert_dispatcher.register_expert(
                        expert_layer_id, expert_idx, expert_tensors
                    )
                expert_layer_id += 1
            else:
                input_device_index = self.archer_engine.get_node_default_device(
                    tensors[0]
                )
                gen_args_hook(key, input_device_index, output_device_index, tensors[0])
                output_device_index = input_device_index

        # @torch.no_grad()
        # def request_id_hook(module, *args):
        #     self.request_id_flag = False
        #     # self.archer_tracer.clear_request_id()
        #     # self.archer_prefetch.clear_request()

        # model.register_forward_hook(request_id_hook)

        # likely one of them should be enough but just to be safe
        self._register_hooks_recursively(model)

    def _generate_param_id(self):
        param_id = self.param_id
        self.param_id += 1
        return param_id

    def _generate_request_id(self):
        request_id = self.request_id
        self.request_id += 1
        return request_id

    def _offload_state_dict(
        self,
        state_dict: Dict[str, torch.Tensor],
        empty_state_dict: Dict[str, torch.Tensor],
    ) -> None:
        param_names = list(state_dict.keys())

        for param_name in param_names:
            self.name_id_map[param_name] = self._generate_param_id()
            if not self.archer_engine.is_tensor_offloaded(self.name_id_map[param_name]):
                self.archer_engine.offload(
                    state_dict[param_name], self.name_id_map[param_name]
                )

        gc.collect()
        torch.cuda.empty_cache()

    def _register_hooks_recursively(self, module, count=[0]):
        my_count = count[0]
        module.id = my_count

        for child in module.children():
            count[0] = count[0] + 1
            self._register_hooks_recursively(child, count=count)

        @torch.no_grad()
        def _pre_forward_module_hook(module, args, kwargs):
            # if self.request_id_flag == False:
            #     self.request_id_flag = True
            #     # print(kwargs, args, type(module))

            #     request_id = self._generate_request_id()
            #     # self.archer_tracer.set_request_id(request_id)
            #     # self.archer_prefetch.set_request(request_id)

            device_list = []

            for name, param in module.named_parameters(recurse=False):
                if not param.data.data_ptr() in self.offload_set:
                    num_devices = torch.cuda.device_count()
                    param.data = param.data.to(f"cuda:{num_devices-1}")
                    continue

                self.offload_set.remove(param.data.data_ptr())
                self.archer_engine.begin(self.request_id, param)
                self.offload_set.add(param.data.data_ptr())

                device_list.append(param.data.device)

            for name, buf in module.named_buffers(recurse=False):

                if not buf.data.data_ptr() in self.offload_set:
                    buf.data = buf.data.to("cuda:0")
                    continue

                # print("offload buffer", name, buf.data.data_ptr())

                self.offload_set.remove(buf.data_ptr())
                self.archer_engine.begin(self.request_id, buf)
                # buf = buf.to(self.dtype)
                self.offload_set.add(buf.data_ptr())

                device_list.append(buf.data.device)

        @torch.no_grad()
        def _post_forward_module_hook(module, input, output):
            device_list = []
            param_not_offload = set()
            for param in module.parameters(recurse=False):

                if not param.data.data_ptr() in self.offload_set:
                    param_not_offload.add(param.data.data_ptr())
                    continue

                self.offload_set.remove(param.data.data_ptr())
                self.archer_engine.end(self.request_id, param)
                self.offload_set.add(param.data.data_ptr())

                device_list.append(param.data.device)

            for buf in module.buffers(recurse=False):

                if not buf.data_ptr() in self.offload_set:
                    continue

                self.offload_set.remove(buf.data_ptr())
                self.archer_engine.end(self.request_id, buf)
                self.offload_set.add(buf.data_ptr())

                device_list.append(buf.device)

            if param_not_offload:
                if isinstance(output, torch.Tensor):
                    return output.to(torch.device("cuda:0"))

                return copy_args_to_device(torch.device("cuda:0"), *output)

        # Pre forward hook
        self.forward_hooks.append(
            module.register_forward_pre_hook(_pre_forward_module_hook, with_kwargs=True)
        )

        # Post forward hook
        self.forward_hooks.append(
            module.register_forward_hook(_post_forward_module_hook)
        )

    # clean runtime hooks
    def clean_up(self):
        transformers.models.switch_transformers.modeling_switch_transformers.SwitchTransformersTop1Router._cast_classifier = transformers.models.switch_transformers.modeling_switch_transformers.SwitchTransformersTop1Router._old_cast_classifier
        transformers.models.switch_transformers.modeling_switch_transformers.SwitchTransformersSparseMLP = (
            transformers.models.switch_transformers.modeling_switch_transformers._old_sparse_mlp
        )
        
        transformers.models.nllb_moe.modeling_nllb_moe.NllbMoeSparseMLP = (
            transformers.models.nllb_moe.modeling_nllb_moe._old_sparse_mlp
        )
        
        transformers.models.mixtral.modeling_mixtral.MixtralSparseMoeBlock = (
            transformers.models.mixtral.modeling_mixtral._old_sparse_mlp
        )
        
        moe_infinity.modeling_grok.modeling_grok1.MoeBlock = (
            moe_infinity.modeling_grok.modeling_grok1._old_sparse_mlp
        )
        
        <|MERGE_RESOLUTION|>--- conflicted
+++ resolved
@@ -635,16 +635,6 @@
             if hasattr(module, "reset_parameters"):
                 module.reset_parameters = module._old_reset_parameters
 
-<<<<<<< HEAD
-        # transformers.models.switch_transformers.modeling_switch_transformers.SwitchTransformersSparseMLP = (
-        #     transformers.models.switch_transformers.modeling_switch_transformers._old_sparse_mlp
-        # )
-        # transformers.models.nllb_moe.modeling_nllb_moe.NllbMoeSparseMLP = (
-        #     transformers.models.nllb_moe.modeling_nllb_moe._old_sparse_mlp
-        # )
-
-=======
->>>>>>> 912abad2
     def get_topology(self, model):
         name_lst = []
         ret_dict = {}
